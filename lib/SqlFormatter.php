--- conflicted
+++ resolved
@@ -892,7 +892,6 @@
      */
     private static function output($string)
     {
-<<<<<<< HEAD
         if(self::is_cli()) {
             return $string."\n";
         }
@@ -908,12 +907,5 @@
     private static function is_cli() {
         if(isset(self::$cli)) return self::$cli;
         else return php_sapi_name() === 'cli';
-=======
-        $string=trim($string);
-        if(!self::$use_pre) {
-            return $string;
-        }
-        return '<pre '.self::$pre_attributes.'>' . $string . '</pre>';
->>>>>>> 999f8125
     }
 }