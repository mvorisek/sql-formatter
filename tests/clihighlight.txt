--- conflicted
+++ resolved
@@ -1086,7 +1086,6 @@
 [37mSELECT[0m
   (
     [37mSELECT[0m
-<<<<<<< HEAD
       *[0m
     [37mFROM[0m
       T[0m
@@ -1180,15 +1179,9 @@
     DBMS_OUTPUT[0m.[0mPUT_LINE[0m(i[0m);[0m
   [37mEND[0m LOOP[0m;[0m
 [37mEND[0m;[0m
-=======
-      [32;1m1[0m [37mas[0m x[0m
-  );[0m
-MY_NON_TOP_LEVEL_KEYWORD_FX_6[0m();[0m
-[37mEND[0m;[0m
 ---
 [37mSELECT[0m
   a[0m
 [37mFROM[0m
   test[0m
-  [37mSTRAIGHT_JOIN[0m test2[0m [37mON[0m test[0m.[0mid[0m =[0m test2[0m.[0mid[0m
->>>>>>> 7f83911c
+  [37mSTRAIGHT_JOIN[0m test2[0m [37mON[0m test[0m.[0mid[0m =[0m test2[0m.[0mid[0m